import warnings
from typing import Any, Dict, Iterable, List, Optional, Set  # noqa

from .typedefs import LooseHeaders, StrOrURL
from .web_response import Response

__all__ = (
    "HTTPException",
    "HTTPError",
    "HTTPRedirection",
    "HTTPSuccessful",
    "HTTPOk",
    "HTTPCreated",
    "HTTPAccepted",
    "HTTPNonAuthoritativeInformation",
    "HTTPNoContent",
    "HTTPResetContent",
    "HTTPPartialContent",
    "HTTPMultipleChoices",
    "HTTPMovedPermanently",
    "HTTPFound",
    "HTTPSeeOther",
    "HTTPNotModified",
    "HTTPUseProxy",
    "HTTPTemporaryRedirect",
    "HTTPPermanentRedirect",
    "HTTPClientError",
    "HTTPBadRequest",
    "HTTPUnauthorized",
    "HTTPPaymentRequired",
    "HTTPForbidden",
    "HTTPNotFound",
    "HTTPMethodNotAllowed",
    "HTTPNotAcceptable",
    "HTTPProxyAuthenticationRequired",
    "HTTPRequestTimeout",
    "HTTPConflict",
    "HTTPGone",
    "HTTPLengthRequired",
    "HTTPPreconditionFailed",
    "HTTPRequestEntityTooLarge",
    "HTTPRequestURITooLong",
    "HTTPUnsupportedMediaType",
    "HTTPRequestRangeNotSatisfiable",
    "HTTPExpectationFailed",
    "HTTPMisdirectedRequest",
    "HTTPUnprocessableEntity",
    "HTTPFailedDependency",
    "HTTPUpgradeRequired",
    "HTTPPreconditionRequired",
    "HTTPTooManyRequests",
    "HTTPRequestHeaderFieldsTooLarge",
    "HTTPUnavailableForLegalReasons",
    "HTTPServerError",
    "HTTPInternalServerError",
    "HTTPNotImplemented",
    "HTTPBadGateway",
    "HTTPServiceUnavailable",
    "HTTPGatewayTimeout",
    "HTTPVersionNotSupported",
    "HTTPVariantAlsoNegotiates",
    "HTTPInsufficientStorage",
    "HTTPNotExtended",
    "HTTPNetworkAuthenticationRequired",
)


############################################################
# HTTP Exceptions
############################################################


class HTTPException(Response, Exception):

    # You should set in subclasses:
    # status = 200

    status_code = -1
    empty_body = False

    __http_exception__ = True

<<<<<<< HEAD
    def __init__(
        self,
        *,
        headers: Optional[LooseHeaders] = None,
        reason: Optional[str] = None,
        body: Any = None,
        text: Optional[str] = None,
        content_type: Optional[str] = None
    ) -> None:
        Response.__init__(
            self,
            status=self.status_code,
            headers=headers,
            reason=reason,
            body=body,
            text=text,
            content_type=content_type,
        )
=======
    def __init__(self, *,
                 headers: Optional[LooseHeaders]=None,
                 reason: Optional[str]=None,
                 body: Any=None,
                 text: Optional[str]=None,
                 content_type: Optional[str]=None) -> None:
        if body is not None:
            warnings.warn(
                "body argument is deprecated for http web exceptions",
                DeprecationWarning)
        Response.__init__(self, status=self.status_code,
                          headers=headers, reason=reason,
                          body=body, text=text, content_type=content_type)
>>>>>>> 92cc0ac1
        Exception.__init__(self, self.reason)
        if self.body is None and not self.empty_body:
            self.text = "{}: {}".format(self.status, self.reason)

    def __bool__(self) -> bool:
        return True


class HTTPError(HTTPException):
    """Base class for exceptions with status codes in the 400s and 500s."""


class HTTPRedirection(HTTPException):
    """Base class for exceptions with status codes in the 300s."""


class HTTPSuccessful(HTTPException):
    """Base class for exceptions with status codes in the 200s."""


class HTTPOk(HTTPSuccessful):
    status_code = 200


class HTTPCreated(HTTPSuccessful):
    status_code = 201


class HTTPAccepted(HTTPSuccessful):
    status_code = 202


class HTTPNonAuthoritativeInformation(HTTPSuccessful):
    status_code = 203


class HTTPNoContent(HTTPSuccessful):
    status_code = 204
    empty_body = True


class HTTPResetContent(HTTPSuccessful):
    status_code = 205
    empty_body = True


class HTTPPartialContent(HTTPSuccessful):
    status_code = 206


############################################################
# 3xx redirection
############################################################


class _HTTPMove(HTTPRedirection):
    def __init__(
        self,
        location: StrOrURL,
        *,
        headers: Optional[LooseHeaders] = None,
        reason: Optional[str] = None,
        body: Any = None,
        text: Optional[str] = None,
        content_type: Optional[str] = None
    ) -> None:
        if not location:
            raise ValueError("HTTP redirects need a location to redirect to.")
        super().__init__(
            headers=headers,
            reason=reason,
            body=body,
            text=text,
            content_type=content_type,
        )
        self.headers["Location"] = str(location)
        self.location = location


class HTTPMultipleChoices(_HTTPMove):
    status_code = 300


class HTTPMovedPermanently(_HTTPMove):
    status_code = 301


class HTTPFound(_HTTPMove):
    status_code = 302


# This one is safe after a POST (the redirected location will be
# retrieved with GET):
class HTTPSeeOther(_HTTPMove):
    status_code = 303


class HTTPNotModified(HTTPRedirection):
    # FIXME: this should include a date or etag header
    status_code = 304
    empty_body = True


class HTTPUseProxy(_HTTPMove):
    # Not a move, but looks a little like one
    status_code = 305


class HTTPTemporaryRedirect(_HTTPMove):
    status_code = 307


class HTTPPermanentRedirect(_HTTPMove):
    status_code = 308


############################################################
# 4xx client error
############################################################


class HTTPClientError(HTTPError):
    pass


class HTTPBadRequest(HTTPClientError):
    status_code = 400


class HTTPUnauthorized(HTTPClientError):
    status_code = 401


class HTTPPaymentRequired(HTTPClientError):
    status_code = 402


class HTTPForbidden(HTTPClientError):
    status_code = 403


class HTTPNotFound(HTTPClientError):
    status_code = 404


class HTTPMethodNotAllowed(HTTPClientError):
    status_code = 405

    def __init__(
        self,
        method: str,
        allowed_methods: Iterable[str],
        *,
        headers: Optional[LooseHeaders] = None,
        reason: Optional[str] = None,
        body: Any = None,
        text: Optional[str] = None,
        content_type: Optional[str] = None
    ) -> None:
        allow = ",".join(sorted(allowed_methods))
        super().__init__(
            headers=headers,
            reason=reason,
            body=body,
            text=text,
            content_type=content_type,
        )
        self.headers["Allow"] = allow
        self.allowed_methods = set(allowed_methods)  # type: Set[str]
        self.method = method.upper()


class HTTPNotAcceptable(HTTPClientError):
    status_code = 406


class HTTPProxyAuthenticationRequired(HTTPClientError):
    status_code = 407


class HTTPRequestTimeout(HTTPClientError):
    status_code = 408


class HTTPConflict(HTTPClientError):
    status_code = 409


class HTTPGone(HTTPClientError):
    status_code = 410


class HTTPLengthRequired(HTTPClientError):
    status_code = 411


class HTTPPreconditionFailed(HTTPClientError):
    status_code = 412


class HTTPRequestEntityTooLarge(HTTPClientError):
    status_code = 413

    def __init__(self, max_size: float, actual_size: float, **kwargs: Any) -> None:
        kwargs.setdefault(
            "text",
            "Maximum request body size {} exceeded, "
            "actual body size {}".format(max_size, actual_size),
        )
        super().__init__(**kwargs)


class HTTPRequestURITooLong(HTTPClientError):
    status_code = 414


class HTTPUnsupportedMediaType(HTTPClientError):
    status_code = 415


class HTTPRequestRangeNotSatisfiable(HTTPClientError):
    status_code = 416


class HTTPExpectationFailed(HTTPClientError):
    status_code = 417


class HTTPMisdirectedRequest(HTTPClientError):
    status_code = 421


class HTTPUnprocessableEntity(HTTPClientError):
    status_code = 422


class HTTPFailedDependency(HTTPClientError):
    status_code = 424


class HTTPUpgradeRequired(HTTPClientError):
    status_code = 426


class HTTPPreconditionRequired(HTTPClientError):
    status_code = 428


class HTTPTooManyRequests(HTTPClientError):
    status_code = 429


class HTTPRequestHeaderFieldsTooLarge(HTTPClientError):
    status_code = 431


class HTTPUnavailableForLegalReasons(HTTPClientError):
    status_code = 451

    def __init__(
        self,
        link: str,
        *,
        headers: Optional[LooseHeaders] = None,
        reason: Optional[str] = None,
        body: Any = None,
        text: Optional[str] = None,
        content_type: Optional[str] = None
    ) -> None:
        super().__init__(
            headers=headers,
            reason=reason,
            body=body,
            text=text,
            content_type=content_type,
        )
        self.headers["Link"] = '<%s>; rel="blocked-by"' % link
        self.link = link


############################################################
# 5xx Server Error
############################################################
#  Response status codes beginning with the digit "5" indicate cases in
#  which the server is aware that it has erred or is incapable of
#  performing the request. Except when responding to a HEAD request, the
#  server SHOULD include an entity containing an explanation of the error
#  situation, and whether it is a temporary or permanent condition. User
#  agents SHOULD display any included entity to the user. These response
#  codes are applicable to any request method.


class HTTPServerError(HTTPError):
    pass


class HTTPInternalServerError(HTTPServerError):
    status_code = 500


class HTTPNotImplemented(HTTPServerError):
    status_code = 501


class HTTPBadGateway(HTTPServerError):
    status_code = 502


class HTTPServiceUnavailable(HTTPServerError):
    status_code = 503


class HTTPGatewayTimeout(HTTPServerError):
    status_code = 504


class HTTPVersionNotSupported(HTTPServerError):
    status_code = 505


class HTTPVariantAlsoNegotiates(HTTPServerError):
    status_code = 506


class HTTPInsufficientStorage(HTTPServerError):
    status_code = 507


class HTTPNotExtended(HTTPServerError):
    status_code = 510


class HTTPNetworkAuthenticationRequired(HTTPServerError):
    status_code = 511<|MERGE_RESOLUTION|>--- conflicted
+++ resolved
@@ -80,7 +80,6 @@
 
     __http_exception__ = True
 
-<<<<<<< HEAD
     def __init__(
         self,
         *,
@@ -99,21 +98,6 @@
             text=text,
             content_type=content_type,
         )
-=======
-    def __init__(self, *,
-                 headers: Optional[LooseHeaders]=None,
-                 reason: Optional[str]=None,
-                 body: Any=None,
-                 text: Optional[str]=None,
-                 content_type: Optional[str]=None) -> None:
-        if body is not None:
-            warnings.warn(
-                "body argument is deprecated for http web exceptions",
-                DeprecationWarning)
-        Response.__init__(self, status=self.status_code,
-                          headers=headers, reason=reason,
-                          body=body, text=text, content_type=content_type)
->>>>>>> 92cc0ac1
         Exception.__init__(self, self.reason)
         if self.body is None and not self.empty_body:
             self.text = "{}: {}".format(self.status, self.reason)
