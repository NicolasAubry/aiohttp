"""Tests for aiohttp/server.py"""

import asyncio
import socket
from functools import partial
from html import escape
from unittest import mock

import pytest

from aiohttp import helpers, http, streams, web


@pytest.fixture
def make_srv(loop, manager):
    srv = None

    def maker(*, cls=web.RequestHandler, **kwargs):
        nonlocal srv
        m = kwargs.pop('manager', manager)
        srv = cls(m, loop=loop, access_log=None, **kwargs)
        return srv

    yield maker

    if srv is not None:
        if srv.transport is not None:
            srv.connection_lost(None)


@pytest.fixture
def manager(request_handler, loop):
    return web.Server(request_handler, loop=loop)


@pytest.fixture
def srv(make_srv, transport):
    srv = make_srv()
    srv.connection_made(transport)
    transport.close.side_effect = partial(srv.connection_lost, None)
    srv._drain_helper = mock.Mock()
    srv._drain_helper.side_effect = helpers.noop
    return srv


@pytest.fixture
def buf():
    return bytearray()


@pytest.fixture
def request_handler():

    async def handler(request):
        return web.Response()

    m = mock.Mock()
    m.side_effect = handler
    return m


@pytest.fixture
def handle_with_error():
    def wrapper(exc=ValueError):

        async def handle(request):
            raise exc

        h = mock.Mock()
        h.side_effect = handle
        return h
    return wrapper


@pytest.fixture
def writer(srv):
    return http.StreamWriter(srv, srv.transport, srv._loop)


@pytest.fixture
def transport(buf):
    transport = mock.Mock()

    def write(chunk):
        buf.extend(chunk)

    transport.write.side_effect = write
    transport.is_closing.return_value = False

    return transport


@pytest.fixture
def ceil(mocker):
    def ceil(val):
        return val

    mocker.patch('aiohttp.helpers.ceil').side_effect = ceil


async def test_shutdown(srv, loop, transport):
    assert transport is srv.transport

    srv._keepalive = True
    task_handler = srv._task_handler

    assert srv._waiter is not None
    assert srv._task_handler is not None

    t0 = loop.time()
    await srv.shutdown()
    t1 = loop.time()

    assert t1 - t0 < 0.05, t1-t0

    assert transport.close.called
    assert srv.transport is None

    assert not srv._task_handler
    await asyncio.sleep(0.1, loop=loop)
    assert task_handler.done()


async def test_double_shutdown(srv, transport):
    await srv.shutdown()
    assert transport.close.called
    assert srv.transport is None

    transport.reset_mock()
    await srv.shutdown()
    assert not transport.close.called
    assert srv.transport is None


async def test_shutdown_wait_error_handler(loop, srv, transport):

    async def _error_handle():
        pass

    srv._error_handler = loop.create_task(_error_handle())
    await srv.shutdown()
    assert srv._error_handler.done()


async def test_close_after_response(srv, loop, transport):
    srv.data_received(
        b'GET / HTTP/1.0\r\n'
        b'Host: example.com\r\n'
        b'Content-Length: 0\r\n\r\n')
    h = srv._task_handler

    await asyncio.sleep(0.1, loop=loop)
    assert srv._waiter is None
    assert srv._task_handler is None

    assert transport.close.called
    assert srv.transport is None

    assert h.done()


def test_connection_made(make_srv):
    srv = make_srv()
    srv.connection_made(mock.Mock())
    assert not srv._force_close


def test_connection_made_with_tcp_keepaplive(make_srv, transport):
    srv = make_srv()

    sock = mock.Mock()
    transport.get_extra_info.return_value = sock
    srv.connection_made(transport)
    sock.setsockopt.assert_called_with(socket.SOL_SOCKET,
                                       socket.SO_KEEPALIVE, 1)


def test_connection_made_without_tcp_keepaplive(make_srv):
    srv = make_srv(tcp_keepalive=False)

    sock = mock.Mock()
    transport = mock.Mock()
    transport.get_extra_info.return_value = sock
    srv.connection_made(transport)
    assert not sock.setsockopt.called


def test_eof_received(make_srv):
    srv = make_srv()
    srv.connection_made(mock.Mock())
    srv.eof_received()
    # assert srv.reader._eof


async def test_connection_lost(srv, loop):
    srv.data_received(
        b'GET / HTTP/1.1\r\n'
        b'Host: example.com\r\n'
        b'Content-Length: 0\r\n\r\n')
    srv._keepalive = True

    handle = srv._task_handler
    await asyncio.sleep(0, loop=loop)  # wait for .start() starting
    srv.connection_lost(None)

    assert srv._force_close

    await handle

    assert not srv._task_handler


def test_srv_keep_alive(srv):
    assert not srv._keepalive

    srv.keep_alive(True)
    assert srv._keepalive

    srv.keep_alive(False)
    assert not srv._keepalive


<<<<<<< HEAD
async def test_simple(srv, loop, buf):
=======
def test_srv_keep_alive_disable(srv):
    handle = srv._keepalive_handle = mock.Mock()

    srv.keep_alive(False)
    assert not srv._keepalive
    assert srv._keepalive_handle is None
    handle.cancel.assert_called_with()


def test_slow_request(make_srv):
    with pytest.warns(DeprecationWarning):
        make_srv(slow_request_timeout=0.01)


@asyncio.coroutine
def test_simple(srv, loop, buf):
>>>>>>> 21ab5115
    srv.data_received(
        b'GET / HTTP/1.1\r\n\r\n')

    await asyncio.sleep(0, loop=loop)
    assert buf.startswith(b'HTTP/1.1 200 OK\r\n')


async def test_bad_method(srv, loop, buf):
    srv.data_received(
        b'!@#$ / HTTP/1.0\r\n'
        b'Host: example.com\r\n\r\n')

    await asyncio.sleep(0, loop=loop)
    assert buf.startswith(b'HTTP/1.0 400 Bad Request\r\n')


async def test_data_received_error(srv, loop, buf):
    transport = srv.transport
    srv._request_parser = mock.Mock()
    srv._request_parser.feed_data.side_effect = TypeError

    srv.data_received(
        b'!@#$ / HTTP/1.0\r\n'
        b'Host: example.com\r\n\r\n')

    await asyncio.sleep(0, loop=loop)
    assert buf.startswith(b'HTTP/1.0 500 Internal Server Error\r\n')
    assert transport.close.called
    assert srv._error_handler is None


async def test_line_too_long(srv, loop, buf):
    srv.data_received(b''.join([b'a' for _ in range(10000)]) + b'\r\n\r\n')

    await asyncio.sleep(0, loop=loop)
    assert buf.startswith(b'HTTP/1.0 400 Bad Request\r\n')


async def test_invalid_content_length(srv, loop, buf):
    srv.data_received(
        b'GET / HTTP/1.0\r\n'
        b'Host: example.com\r\n'
        b'Content-Length: sdgg\r\n\r\n')
    await asyncio.sleep(0, loop=loop)

    assert buf.startswith(b'HTTP/1.0 400 Bad Request\r\n')


async def test_handle_error__utf(
    make_srv, buf, transport, loop, request_handler
):
    request_handler.side_effect = RuntimeError('что-то пошло не так')

    srv = make_srv(debug=True)
    srv.connection_made(transport)
    srv.keep_alive(True)
    srv.logger = mock.Mock()

    srv.data_received(
        b'GET / HTTP/1.0\r\n'
        b'Host: example.com\r\n'
        b'Content-Length: 0\r\n\r\n')
    await asyncio.sleep(0, loop=loop)

    assert b'HTTP/1.0 500 Internal Server Error' in buf
    assert b'Content-Type: text/html; charset=utf-8' in buf
    pattern = escape("RuntimeError: что-то пошло не так")
    assert pattern.encode('utf-8') in buf
    assert not srv._keepalive

    srv.logger.exception.assert_called_with(
        "Error handling request", exc_info=mock.ANY)


async def test_unhandled_runtime_error(
    make_srv, loop, transport, request_handler
):

    async def handle(request):
        resp = web.Response()
        resp.write_eof = mock.Mock()
        resp.write_eof.side_effect = RuntimeError
        return resp

    srv = make_srv(lingering_time=0)
    srv.debug = True
    srv.connection_made(transport)
    srv.logger.exception = mock.Mock()
    request_handler.side_effect = handle

    srv.data_received(
        b'GET / HTTP/1.0\r\n'
        b'Host: example.com\r\n'
        b'Content-Length: 0\r\n\r\n')

    await srv._task_handler
    assert request_handler.called
    srv.logger.exception.assert_called_with(
        "Unhandled runtime exception", exc_info=mock.ANY)


async def test_handle_uncompleted(
        make_srv, loop, transport, handle_with_error, request_handler):
    closed = False

    def close():
        nonlocal closed
        closed = True

    transport.close.side_effect = close

    srv = make_srv(lingering_time=0)
    srv.connection_made(transport)
    srv.logger.exception = mock.Mock()
    request_handler.side_effect = handle_with_error()

    srv.data_received(
        b'GET / HTTP/1.0\r\n'
        b'Host: example.com\r\n'
        b'Content-Length: 50000\r\n\r\n')

    await srv._task_handler
    assert request_handler.called
    assert closed
    srv.logger.exception.assert_called_with(
        "Error handling request", exc_info=mock.ANY)


async def test_handle_uncompleted_pipe(
        make_srv, loop, transport, request_handler, handle_with_error):
    closed = False
    normal_completed = False

    def close():
        nonlocal closed
        closed = True

    transport.close.side_effect = close

    srv = make_srv(lingering_time=0)
    srv.connection_made(transport)
    srv.logger.exception = mock.Mock()

    async def handle(request):
        nonlocal normal_completed
        normal_completed = True
        await asyncio.sleep(0.05, loop=loop)
        return web.Response()

    # normal
    request_handler.side_effect = handle
    srv.data_received(
        b'GET / HTTP/1.1\r\n'
        b'Host: example.com\r\n'
        b'Content-Length: 0\r\n\r\n')
    await asyncio.sleep(0, loop=loop)

    # with exception
    request_handler.side_effect = handle_with_error()
    srv.data_received(
        b'GET / HTTP/1.1\r\n'
        b'Host: example.com\r\n'
        b'Content-Length: 50000\r\n\r\n')

    assert srv._task_handler

    await asyncio.sleep(0, loop=loop)

    await srv._task_handler
    assert normal_completed
    assert request_handler.called
    assert closed
    srv.logger.exception.assert_called_with(
        "Error handling request", exc_info=mock.ANY)


async def test_lingering(srv, loop, transport):
    assert not transport.close.called

    async def handle(message, request, writer):
        pass

    srv.handle_request = handle
    srv.data_received(
        b'GET / HTTP/1.0\r\n'
        b'Host: example.com\r\n'
        b'Content-Length: 3\r\n\r\n')

    await asyncio.sleep(0.05, loop=loop)
    assert not transport.close.called

    srv.data_received(b'123')

    await asyncio.sleep(0, loop=loop)
    transport.close.assert_called_with()


async def test_lingering_disabled(make_srv, loop, transport, request_handler):

    async def handle_request(request):
        await asyncio.sleep(0, loop=loop)

    srv = make_srv(lingering_time=0)
    srv.connection_made(transport)
    request_handler.side_effect = handle_request

    await asyncio.sleep(0, loop=loop)
    assert not transport.close.called

    srv.data_received(
        b'GET / HTTP/1.0\r\n'
        b'Host: example.com\r\n'
        b'Content-Length: 50\r\n\r\n')
    await asyncio.sleep(0, loop=loop)
    assert not transport.close.called
    await asyncio.sleep(0, loop=loop)
    transport.close.assert_called_with()


async def test_lingering_timeout(
    make_srv, loop, transport, ceil, request_handler
):

    async def handle_request(request):
        await asyncio.sleep(0, loop=loop)

    srv = make_srv(lingering_time=1e-30)
    srv.connection_made(transport)
    request_handler.side_effect = handle_request

    await asyncio.sleep(0, loop=loop)
    assert not transport.close.called

    srv.data_received(
        b'GET / HTTP/1.0\r\n'
        b'Host: example.com\r\n'
        b'Content-Length: 50\r\n\r\n')
    await asyncio.sleep(0, loop=loop)
    assert not transport.close.called

    await asyncio.sleep(0, loop=loop)
    transport.close.assert_called_with()


def test_handle_cancel(make_srv, loop, transport):
    log = mock.Mock()

    srv = make_srv(logger=log, debug=True)
    srv.connection_made(transport)

    async def handle_request(message, payload, writer):
        await asyncio.sleep(10, loop=loop)

    srv.handle_request = handle_request

    async def cancel():
        srv._task_handler.cancel()

    srv.data_received(
        b'GET / HTTP/1.0\r\n'
        b'Content-Length: 10\r\n'
        b'Host: example.com\r\n\r\n')

    loop.run_until_complete(
        asyncio.gather(srv._task_handler, cancel(), loop=loop))
    assert log.debug.called


def test_handle_cancelled(make_srv, loop, transport):
    log = mock.Mock()

    srv = make_srv(logger=log, debug=True)
    srv.connection_made(transport)

    srv.handle_request = mock.Mock()
    # start request_handler task
    loop.run_until_complete(asyncio.sleep(0, loop=loop))

    srv.data_received(
        b'GET / HTTP/1.0\r\n'
        b'Host: example.com\r\n\r\n')

    r_handler = srv._task_handler
    assert loop.run_until_complete(r_handler) is None


async def test_handle_400(srv, loop, buf, transport):
    srv.data_received(b'GET / HT/asd\r\n\r\n')

    await asyncio.sleep(0, loop=loop)
    assert b'400 Bad Request' in buf


def test_handle_500(srv, loop, buf, transport, request_handler):
    request_handler.side_effect = ValueError

    srv.data_received(
        b'GET / HTTP/1.0\r\n'
        b'Host: example.com\r\n\r\n')
    loop.run_until_complete(srv._task_handler)

    assert b'500 Internal Server Error' in buf


async def test_keep_alive(make_srv, loop, transport, ceil):
    srv = make_srv(keepalive_timeout=0.05)
    srv.KEEPALIVE_RESCHEDULE_DELAY = 0.1
    srv.connection_made(transport)

    srv.keep_alive(True)
    srv.handle_request = mock.Mock()
    srv.handle_request.return_value = loop.create_future()
    srv.handle_request.return_value.set_result(1)

    srv.data_received(
        b'GET / HTTP/1.1\r\n'
        b'Host: example.com\r\n'
        b'Content-Length: 0\r\n\r\n')

    await asyncio.sleep(0, loop=loop)
    waiter = srv._waiter
    assert waiter
    assert srv._keepalive_handle is not None
    assert not transport.close.called

<<<<<<< HEAD
    await asyncio.sleep(0.1, loop=loop)
=======
    yield from asyncio.sleep(0.2, loop=loop)
>>>>>>> 21ab5115
    assert transport.close.called
    assert waiter.cancelled


def test_srv_process_request_without_timeout(make_srv, loop, transport):
    srv = make_srv()
    srv.connection_made(transport)

    srv.data_received(
        b'GET / HTTP/1.0\r\n'
        b'Host: example.com\r\n\r\n')

    loop.run_until_complete(srv._task_handler)
    assert transport.close.called


def test_keep_alive_timeout_default(srv):
    assert 75 == srv.keepalive_timeout


def test_keep_alive_timeout_nondefault(make_srv):
    srv = make_srv(keepalive_timeout=10)
    assert 10 == srv.keepalive_timeout


async def test_supports_connect_method(srv, loop, transport, request_handler):
    srv.data_received(
        b'CONNECT aiohttp.readthedocs.org:80 HTTP/1.0\r\n'
        b'Content-Length: 0\r\n\r\n')
    await asyncio.sleep(0.1, loop=loop)

    assert request_handler.called
    assert isinstance(
        request_handler.call_args[0][0].content,
        streams.StreamReader)


async def test_content_length_0(srv, loop, request_handler):
    srv.data_received(
        b'GET / HTTP/1.1\r\n'
        b'Host: example.org\r\n'
        b'Content-Length: 0\r\n\r\n')
    await asyncio.sleep(0, loop=loop)

    assert request_handler.called
    assert request_handler.call_args[0][0].content == streams.EMPTY_PAYLOAD


def test_rudimentary_transport(srv, loop):
    transport = mock.Mock()
    srv.connection_made(transport)

    srv.pause_reading()
    assert srv._reading_paused
    assert transport.pause_reading.called

    srv.resume_reading()
    assert not srv._reading_paused
    assert transport.resume_reading.called

    transport.resume_reading.side_effect = NotImplementedError()
    transport.pause_reading.side_effect = NotImplementedError()

    srv._reading_paused = False
    srv.pause_reading()
    assert srv._reading_paused

    srv.resume_reading()
    assert not srv._reading_paused


async def test_close(srv, loop, transport):
    transport.close.side_effect = partial(srv.connection_lost, None)
    srv.connection_made(transport)

    srv.handle_request = mock.Mock()
    srv.handle_request.side_effect = helpers.noop

    assert transport is srv.transport

    srv._keepalive = True
    srv.data_received(
        b'GET / HTTP/1.1\r\n'
        b'Host: example.com\r\n'
        b'Content-Length: 0\r\n\r\n'
        b'GET / HTTP/1.1\r\n'
        b'Host: example.com\r\n'
        b'Content-Length: 0\r\n\r\n')

    await asyncio.sleep(0, loop=loop)
    assert srv._task_handler
    assert srv._waiter

    srv.close()
    await asyncio.sleep(0, loop=loop)
    assert srv._task_handler is None
    assert srv.transport is None
    assert transport.close.called


async def test_pipeline_multiple_messages(
    srv, loop, transport, request_handler
):
    transport.close.side_effect = partial(srv.connection_lost, None)

    processed = 0

    async def handle(request):
        nonlocal processed
        processed += 1
        return web.Response()

    request_handler.side_effect = handle

    assert transport is srv.transport

    srv._keepalive = True
    srv.data_received(
        b'GET / HTTP/1.1\r\n'
        b'Host: example.com\r\n'
        b'Content-Length: 0\r\n\r\n'
        b'GET / HTTP/1.1\r\n'
        b'Host: example.com\r\n'
        b'Content-Length: 0\r\n\r\n')

    assert srv._task_handler is not None
    assert len(srv._messages) == 2
    assert srv._waiter is not None

    await asyncio.sleep(0, loop=loop)
    assert srv._task_handler is not None
    assert srv._waiter is not None
    assert processed == 2


async def test_pipeline_response_order(
    srv, loop, buf, transport, request_handler
):
    transport.close.side_effect = partial(srv.connection_lost, None)
    srv._keepalive = True

    processed = []

    async def handle1(request):
        nonlocal processed
        await asyncio.sleep(0.01, loop=loop)
        resp = web.StreamResponse()
        await resp.prepare(request)
        await resp.write(b'test1')
        await resp.write_eof()
        processed.append(1)
        return resp

    request_handler.side_effect = handle1
    srv.data_received(
        b'GET / HTTP/1.1\r\n'
        b'Host: example.com\r\n'
        b'Content-Length: 0\r\n\r\n')
    await asyncio.sleep(0, loop=loop)

    # second

    async def handle2(request):
        nonlocal processed
        resp = web.StreamResponse()
        await resp.prepare(request)
        await resp.write(b'test2')
        await resp.write_eof()
        processed.append(2)
        return resp

    request_handler.side_effect = handle2
    srv.data_received(
        b'GET / HTTP/1.1\r\n'
        b'Host: example.com\r\n'
        b'Content-Length: 0\r\n\r\n')
    await asyncio.sleep(0, loop=loop)

    assert srv._task_handler is not None

    await asyncio.sleep(0.1, loop=loop)
    assert processed == [1, 2]


def test_data_received_close(srv):
    srv.close()
    srv.data_received(
        b'GET / HTTP/1.1\r\n'
        b'Host: example.com\r\n'
        b'Content-Length: 0\r\n\r\n')

    assert not srv._messages


def test_data_received_force_close(srv):
    srv.force_close()
    srv.data_received(
        b'GET / HTTP/1.1\r\n'
        b'Host: example.com\r\n'
        b'Content-Length: 0\r\n\r\n')

    assert not srv._messages


async def test__process_keepalive(loop, srv):
    # wait till the waiter is waiting
    await asyncio.sleep(0)

    srv._keepalive_time = 1
    srv._keepalive_timeout = 1
    expired_time = srv._keepalive_time + srv._keepalive_timeout + 1
    with mock.patch.object(loop, "time", return_value=expired_time):
        srv._process_keepalive()
        assert srv._force_close


async def test__process_keepalive_schedule_next(loop, srv):
    # wait till the waiter is waiting
    await asyncio.sleep(0)

    srv._keepalive_time = 1
    srv._keepalive_timeout = 1
    expire_time = srv._keepalive_time + srv._keepalive_timeout
    with mock.patch.object(loop, "time", return_value=expire_time):
        with mock.patch.object(loop, "call_at") as call_at_patched:
            srv._process_keepalive()
            call_at_patched.assert_called_with(
                expire_time,
                srv._process_keepalive
            )


def test__process_keepalive_force_close(loop, srv):
    srv._force_close = True
    with mock.patch.object(loop, "call_at") as call_at_patched:
        srv._process_keepalive()
        assert not call_at_patched.called<|MERGE_RESOLUTION|>--- conflicted
+++ resolved
@@ -220,9 +220,6 @@
     assert not srv._keepalive
 
 
-<<<<<<< HEAD
-async def test_simple(srv, loop, buf):
-=======
 def test_srv_keep_alive_disable(srv):
     handle = srv._keepalive_handle = mock.Mock()
 
@@ -232,14 +229,7 @@
     handle.cancel.assert_called_with()
 
 
-def test_slow_request(make_srv):
-    with pytest.warns(DeprecationWarning):
-        make_srv(slow_request_timeout=0.01)
-
-
-@asyncio.coroutine
-def test_simple(srv, loop, buf):
->>>>>>> 21ab5115
+async def test_simple(srv, loop, buf):
     srv.data_received(
         b'GET / HTTP/1.1\r\n\r\n')
 
@@ -565,11 +555,7 @@
     assert srv._keepalive_handle is not None
     assert not transport.close.called
 
-<<<<<<< HEAD
-    await asyncio.sleep(0.1, loop=loop)
-=======
-    yield from asyncio.sleep(0.2, loop=loop)
->>>>>>> 21ab5115
+    await asyncio.sleep(0.2, loop=loop)
     assert transport.close.called
     assert waiter.cancelled
 
@@ -778,7 +764,10 @@
     # wait till the waiter is waiting
     await asyncio.sleep(0)
 
+    assert srv._waiter is not None
+
     srv._keepalive_time = 1
+    srv._keepalive = True
     srv._keepalive_timeout = 1
     expired_time = srv._keepalive_time + srv._keepalive_timeout + 1
     with mock.patch.object(loop, "time", return_value=expired_time):
@@ -790,14 +779,15 @@
     # wait till the waiter is waiting
     await asyncio.sleep(0)
 
+    srv._keepalive = True
     srv._keepalive_time = 1
     srv._keepalive_timeout = 1
     expire_time = srv._keepalive_time + srv._keepalive_timeout
     with mock.patch.object(loop, "time", return_value=expire_time):
-        with mock.patch.object(loop, "call_at") as call_at_patched:
+        with mock.patch.object(loop, "call_later") as call_later_patched:
             srv._process_keepalive()
-            call_at_patched.assert_called_with(
-                expire_time,
+            call_later_patched.assert_called_with(
+                1,
                 srv._process_keepalive
             )
 
